--- conflicted
+++ resolved
@@ -79,7 +79,6 @@
 
 from .sizeparse import SizeSyntaxError, UnitNameError, ByteSizeParser
 
-<<<<<<< HEAD
 from .encryption import (
     generate_symmetric_key,
     encrypt_symmetric,
@@ -91,21 +90,8 @@
     encrypt_with_keyring,
     decrypt_with_secret_keys,
     SymmetricKeyCache,
-    EncryptionError)
-=======
-from encryption import (generate_symmetric_key,
-                        encrypt_symmetric,
-                        decrypt_symmetric,
-                        get_public_key,
-                        get_public_key_user_ids,
-                        Keyring,
-                        SecretKeyring,
-                        encrypt_with_keyring,
-                        decrypt_with_secret_keys,
-                        SymmetricKeyCache,
-                        EncryptionError,
-                        GpgError)
->>>>>>> 83f034d8
+    EncryptionError,
+    GpgError)
 
 from .hooks import (
     Hook, MissingFilterError, NoFilterTagError, FilterHook, HookManager)
