--- conflicted
+++ resolved
@@ -341,13 +341,9 @@
         if client_id is None:
             raise obnamlib.Error('%s is not an existing client' % client_name)
         self.current_client = client_name
-<<<<<<< HEAD
         self.current_client_id = client_id
-        self.genstore = obnamlib.ClientMetadataTree(self.fs, client_id, 
-=======
         client_dir = self.client_dir(client_id)
         self.genstore = obnamlib.ClientMetadataTree(self.fs, client_dir, 
->>>>>>> 09a3348b
                                                     self.node_size, 
                                                     self.upload_queue_size, 
                                                     self.lru_size)
